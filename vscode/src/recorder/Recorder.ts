import CodeEditorRecorder from './Editor';
import Timer from '../ProgressTimer';
import FSManager from '../filesystem/FSManager';
import { Uri, commands } from 'vscode';
import AudioHandler from '../audio/Audio';

const CODIO_FORMAT_VERSION = '0.1.0';
export default class Recorder {
  audioRecorder: AudioHandler;
  codeEditorRecorder: CodeEditorRecorder;
  timer: Timer;
  codioPath: string;
  destinationFolder?: Uri;
  workspaceRoot?: Uri;
  codioName: string;

  recordingStartTime: number;
  recordingLength = 0;
  isRecording = false;

  recordingSavedObservers: Array<Function> = [];
  process: any;
  stopRecordingResolver: Function;

  async loadCodio(codioPath: string, codioName: string, destinationFolder?: Uri, workspaceRoot?: Uri) {
    if (this.isRecording) {
      await this.stopRecording();
      this.saveRecording();
    }
    this.setInitialState(codioPath, codioName, destinationFolder, workspaceRoot);
  }

  setInitialState = (codioPath, codioName, destinationFolder, workspaceRoot) => {
    this.codioPath = codioPath;
    this.codioName = codioName;
    this.destinationFolder = destinationFolder;
    this.workspaceRoot = workspaceRoot;
    this.audioRecorder = new AudioHandler(FSManager.audioPath(this.codioPath));
    this.codeEditorRecorder = new CodeEditorRecorder();
    this.timer = new Timer();
    this.process = undefined;
    this.recordingSavedObservers = [];
  };

  executeFile() {
    this.codeEditorRecorder.executeFile();
  }

  onTimerUpdate(observer) {
    this.timer.onUpdate(observer);
  }

  onRecordingSaved(observer) {
    this.recordingSavedObservers.push(observer);
  }

  startRecording() {
    this.isRecording = true;
    this.codeEditorRecorder.record();
    this.audioRecorder.record();
    this.timer.run();
    this.process = new Promise((resolve) => (this.stopRecordingResolver = resolve));
    this.recordingStartTime = Date.now() + 300;
    commands.executeCommand('setContext', 'inCodioRecording', true);
  }

<<<<<<< HEAD
    async setRecordingDevice(prompt: (items: string[]) => Promise<string | undefined>) : Promise<boolean> {
        return this.audioRecorder.setDevice(prompt);
    }
=======
  async setRecordingDevice(): Promise<boolean> {
    return this.audioRecorder.setDevice();
  }
>>>>>>> a8b0eb21

  async stopRecording() {
    await this.audioRecorder.stopRecording();
    this.codeEditorRecorder.stopRecording();
    this.timer.stop();
    this.recordingLength = Date.now() - this.recordingStartTime;
    this.stopRecordingResolver();
    this.isRecording = false;
    commands.executeCommand('setContext', 'inCodioRecording', false);
  }

  async saveRecording() {
    try {
      const codioTimelineContent = this.codeEditorRecorder.getTimelineContent(
        this.recordingStartTime,
        this.workspaceRoot,
      );
      const codioJsonContent = { ...codioTimelineContent, codioLength: this.recordingLength };
      const metadataJsonContent = { length: this.recordingLength, name: this.codioName, version: CODIO_FORMAT_VERSION };
      await FSManager.saveRecordingToFile(
        codioJsonContent,
        metadataJsonContent,
        codioJsonContent.codioEditors,
        this.codioPath,
        this.destinationFolder,
      );
      this.recordingSavedObservers.forEach((obs) => obs());
    } catch (e) {
      console.log('Saving recording failed', e);
    }
  }
}<|MERGE_RESOLUTION|>--- conflicted
+++ resolved
@@ -40,7 +40,7 @@
     this.timer = new Timer();
     this.process = undefined;
     this.recordingSavedObservers = [];
-  };
+  }
 
   executeFile() {
     this.codeEditorRecorder.executeFile();
@@ -64,15 +64,9 @@
     commands.executeCommand('setContext', 'inCodioRecording', true);
   }
 
-<<<<<<< HEAD
     async setRecordingDevice(prompt: (items: string[]) => Promise<string | undefined>) : Promise<boolean> {
         return this.audioRecorder.setDevice(prompt);
     }
-=======
-  async setRecordingDevice(): Promise<boolean> {
-    return this.audioRecorder.setDevice();
-  }
->>>>>>> a8b0eb21
 
   async stopRecording() {
     await this.audioRecorder.stopRecording();
