<<<<<<< HEAD
import {
  UI,
  MESSAGES,
  showChooseAudioDevice,
} from "../user_interface/messages";
import Recorder from "../recorder/Recorder";
import Player from "../player/Player";
import FSManager from "../filesystem/FSManager";
import { Uri } from "vscode";
import { isWindows, checkForFfmpeg } from "../utils";
=======
import { UI, MESSAGES } from '../user_interface/messages';
import Recorder from '../recorder/Recorder';
import Player from '../player/Player';
import FSManager from '../filesystem/FSManager';
import { Uri } from 'vscode';
import { checkForFfmpeg } from '../utils';
>>>>>>> a8b0eb21

export default async function recordCodio(
  fsManager: FSManager,
  player: Player,
  recorder: Recorder,
  destUri?: Uri,
  workspaceRoot?: Uri,
  getCodioName?: () => Promise<string>,
) {
  const hasFfmpeg = await checkForFfmpeg();
  if (!hasFfmpeg) {
    UI.showMessage(MESSAGES.ffmpegNotAvailable);
  } else {
    if (player.isPlaying) {
      player.closeCodio();
    }
    let codioName = '';
    if (getCodioName) {
      codioName = await getCodioName();
    }
    const uuid = require('uuid');
    const codioId = uuid.v4();
    const path = await fsManager.createTempCodioFolder(codioId);
    await recorder.loadCodio(path, codioName, destUri, workspaceRoot);
    const isDeviceAvailable = await recorder.setRecordingDevice();
    if (!isDeviceAvailable) {
      UI.showMessage(MESSAGES.noRecordingDeviceAvailable);
    } else {
<<<<<<< HEAD
      if (player.isPlaying) {
        player.closeCodio();
      }
      let codioName = '';
      if (getCodioName) {
        codioName = await getCodioName();
      }
      const uuid = require("uuid");
      const codioId = uuid.v4();
      const path = await fsManager.createTempCodioFolder(codioId);
      await recorder.loadCodio(path, codioName, destUri, workspaceRoot);
      const isDeviceAvailable = await recorder.setRecordingDevice(showChooseAudioDevice);
      if (!isDeviceAvailable) {
        UI.showMessage(MESSAGES.noRecordingDeviceAvailable);
      } else {
        UI.showMessage(MESSAGES.startingToRecord);
        recorder.startRecording();
        UI.showRecorderProgressBar(recorder);
      }
=======
      UI.showMessage(MESSAGES.startingToRecord);
      recorder.startRecording();
      UI.showRecorderProgressBar(recorder);
>>>>>>> a8b0eb21
    }
  }
}<|MERGE_RESOLUTION|>--- conflicted
+++ resolved
@@ -1,4 +1,3 @@
-<<<<<<< HEAD
 import {
   UI,
   MESSAGES,
@@ -8,15 +7,7 @@
 import Player from "../player/Player";
 import FSManager from "../filesystem/FSManager";
 import { Uri } from "vscode";
-import { isWindows, checkForFfmpeg } from "../utils";
-=======
-import { UI, MESSAGES } from '../user_interface/messages';
-import Recorder from '../recorder/Recorder';
-import Player from '../player/Player';
-import FSManager from '../filesystem/FSManager';
-import { Uri } from 'vscode';
-import { checkForFfmpeg } from '../utils';
->>>>>>> a8b0eb21
+import { checkForFfmpeg } from "../utils";
 
 export default async function recordCodio(
   fsManager: FSManager,
@@ -41,35 +32,13 @@
     const codioId = uuid.v4();
     const path = await fsManager.createTempCodioFolder(codioId);
     await recorder.loadCodio(path, codioName, destUri, workspaceRoot);
-    const isDeviceAvailable = await recorder.setRecordingDevice();
+    const isDeviceAvailable = await recorder.setRecordingDevice(showChooseAudioDevice);
     if (!isDeviceAvailable) {
       UI.showMessage(MESSAGES.noRecordingDeviceAvailable);
     } else {
-<<<<<<< HEAD
-      if (player.isPlaying) {
-        player.closeCodio();
-      }
-      let codioName = '';
-      if (getCodioName) {
-        codioName = await getCodioName();
-      }
-      const uuid = require("uuid");
-      const codioId = uuid.v4();
-      const path = await fsManager.createTempCodioFolder(codioId);
-      await recorder.loadCodio(path, codioName, destUri, workspaceRoot);
-      const isDeviceAvailable = await recorder.setRecordingDevice(showChooseAudioDevice);
-      if (!isDeviceAvailable) {
-        UI.showMessage(MESSAGES.noRecordingDeviceAvailable);
-      } else {
-        UI.showMessage(MESSAGES.startingToRecord);
-        recorder.startRecording();
-        UI.showRecorderProgressBar(recorder);
-      }
-=======
       UI.showMessage(MESSAGES.startingToRecord);
       recorder.startRecording();
       UI.showRecorderProgressBar(recorder);
->>>>>>> a8b0eb21
     }
   }
 }