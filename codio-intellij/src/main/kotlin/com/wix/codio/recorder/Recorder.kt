package com.wix.codio.recorder

import com.intellij.execution.ExecutionListener
import com.intellij.execution.ExecutionManager
import com.intellij.execution.runners.ExecutionEnvironment
import com.intellij.openapi.actionSystem.AnActionEvent
import com.intellij.openapi.editor.Document
import com.intellij.openapi.editor.EditorFactory
import com.intellij.openapi.editor.event.EditorEventMulticaster
import com.intellij.openapi.fileEditor.FileDocumentManager
import com.intellij.openapi.fileEditor.FileEditorManagerEvent
import com.intellij.openapi.fileEditor.FileEditorManagerListener
import com.intellij.openapi.project.Project
import com.intellij.util.messages.MessageBusConnection
import com.wix.codio.Audio
import com.wix.codio.CodioTimeline
import com.wix.codio.actions.CodioNotifier
import com.wix.codio.codioEvents.CodioEventsCreator
import com.wix.codio.fileSystem.CodioProjectFileSystemHandler
import frame.CodioFrameDocument
import java.time.Instant


class Recorder {

    var isRecording = false

    companion object {
        val instance = Recorder()
    }

    var eventMulticaster: EditorEventMulticaster? = null
    var messageBusConnection: MessageBusConnection? = null
    var absoluteStartTime: Long = 0
    var codioId: String? = null
    var codioName: String? = null
    private val listeners = Listeners()
    private var project: Project? = null
    private var codioEventsCreator: CodioEventsCreator? = null
    private var initialContent: String? = null
    private var initialPath: String? = null
    private var initialFrame = ArrayList<CodioFrameDocument>()
    private var fileSystemHandler: CodioProjectFileSystemHandler? = null
    private var codioTimeline = CodioTimeline.instance
<<<<<<< HEAD

    fun record(e: AnActionEvent, fileSystemHandler: CodioFileSystemHandler, codioId: String, codioName: String, doc: Document) {
        recordingErrorWrapper {
=======
    fun record(e: AnActionEvent, fileSystemHandler: CodioProjectFileSystemHandler, codioId: String, codioName: String, doc: Document) {
        try{
>>>>>>> aad3a3bc
            resetState()
            this.fileSystemHandler = fileSystemHandler
            this.codioId = codioId
            this.codioName = codioName
            this.eventMulticaster = initMultiCaster(e)
            this.absoluteStartTime = Instant.now().toEpochMilli()
            codioTimeline.clearTimeline()
            project = e.project
            isRecording = true
            codioEventsCreator = CodioEventsCreator()
            connectMessageBus()
            initialContent = doc.text
            initialPath = FileDocumentManager.getInstance().getFile(doc)?.path
            initialFrame.add(CodioFrameDocument(initialContent!!, initialPath!!, 1, 0))
            CreateRecorderListeners(
                this.listeners,
                codioEventsCreator!!,
                codioTimeline,
                { recordingErrorWrapper(it) }).initListeners()
            recorderObserver = RecorderObserver(
                listeners,
                eventMulticaster,
                messageBusConnection,
                codioEventsCreator,
                codioTimeline,
                initialFrame
            )
            recorderObserver?.attach()
            Audio.instance.record(fileSystemHandler.getCodioAudioPath(codioId))
        }
    }

    fun recordingErrorWrapper(func: () -> Unit) {
        try {
            func()
        } catch (ex: Exception) {
            endRecording()
            fileSystemHandler?.getCodioInHomeProjectFolder(codioId!!)?.deleteRecursively()
            CodioNotifier(project).showTempBaloon("Recording failed with error: $ex", 5000)
        }
    }

    private var recorderObserver: RecorderObserver? = null

    fun endRecording() {
        Audio.instance.endRecording()
        recorderObserver?.detach()
        disconnectMessageBus()
        isRecording = false
    }

    fun saveRecording() {
        codioTimeline.changeTimesToRelative(absoluteStartTime)
        codioTimeline.recordingLength = Instant.now().toEpochMilli() - absoluteStartTime
        moveFirstFileToEndOfInitialFrameOrder()
        codioTimeline.initialFrame = initialFrame
        val codioTimelineDataWithRelativePath = CodioTimeline.transformTimelineToRelativePath(
            project!!.basePath!!,
            codioTimeline.getTimelineData()
        )
        fileSystemHandler?.saveCodio(codioId!!, codioTimelineDataWithRelativePath, codioName!!)
    }

    private fun initMultiCaster(e: AnActionEvent): EditorEventMulticaster {
        val emc = EditorFactory.getInstance().eventMulticaster
        if (e.project != null) {
            messageBusConnection = e.project!!.messageBus.connect()
        } else {
            throw RecorderException("No project exists")
        }
        return emc
    }

    private fun connectMessageBus() {
        messageBusConnection!!.subscribe(FileEditorManagerListener.FILE_EDITOR_MANAGER, object :
            FileEditorManagerListener {
            override fun selectionChanged(event: FileEditorManagerEvent) {
                recordingErrorWrapper {
                    val codioEvent = codioEventsCreator?.createEditorChangedEvent(event, initialFrame)
                    if (codioEvent != null) {
                        codioTimeline.addToCodioList(codioEvent)
                    }
                }

            }
        })
        messageBusConnection!!.subscribe(ExecutionManager.EXECUTION_TOPIC, object : ExecutionListener {
            override fun processStarting(executorId: String, executionEnv: ExecutionEnvironment) {
                recordingErrorWrapper {
                    val codioEvent = codioEventsCreator?.createExecutionEvent(initialPath!!, executorId, executionEnv)
                    if (codioEvent != null) {
                        codioTimeline.addToCodioList(codioEvent)
                    }
                }
            }
        })
    }

    private fun disconnectMessageBus() {
        messageBusConnection?.disconnect()
    }

    private fun moveFirstFileToEndOfInitialFrameOrder() {
        // This is done so that it will be shown first when applying the frame
        // perhaps this code should move to frame?
        initialFrame.reverse()
    }

    private fun resetState() {
        listeners.clear()
        project = null
        codioEventsCreator = null
        initialContent = null
        initialPath = null
        initialFrame = ArrayList()
        eventMulticaster = null
        messageBusConnection = null
        absoluteStartTime = 0
        codioId = null
        codioName = null
        fileSystemHandler = null
    }
}

data class RecorderException(val msg: String): RuntimeException(msg)

<|MERGE_RESOLUTION|>--- conflicted
+++ resolved
@@ -42,14 +42,8 @@
     private var initialFrame = ArrayList<CodioFrameDocument>()
     private var fileSystemHandler: CodioProjectFileSystemHandler? = null
     private var codioTimeline = CodioTimeline.instance
-<<<<<<< HEAD
-
-    fun record(e: AnActionEvent, fileSystemHandler: CodioFileSystemHandler, codioId: String, codioName: String, doc: Document) {
-        recordingErrorWrapper {
-=======
     fun record(e: AnActionEvent, fileSystemHandler: CodioProjectFileSystemHandler, codioId: String, codioName: String, doc: Document) {
         try{
->>>>>>> aad3a3bc
             resetState()
             this.fileSystemHandler = fileSystemHandler
             this.codioId = codioId
